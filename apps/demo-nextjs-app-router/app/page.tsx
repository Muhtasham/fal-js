--- conflicted
+++ resolved
@@ -5,20 +5,11 @@
 
 // @snippet:start(client.config)
 fal.config({
-<<<<<<< HEAD
-  credentials:
-    '31d1836e-3150-4387-bb87-ba97354c1362:6c6ff4e8c527260a03f0bce7d4b0e6e7',
+  credentials: 'FAL_KEY_ID:FAL_KEY_SECRET',
   // requestMiddleware: fal.withProxy({
   //   targetUrl: '/api/fal/proxy', // the built-int nextjs proxy
   //   // targetUrl: 'http://localhost:3333/api/_fal/proxy', // or your own external proxy
   // }),
-=======
-  // credentials: 'FAL_KEY_ID:FAL_KEY_SECRET',
-  requestMiddleware: fal.withProxy({
-    targetUrl: '/api/fal/proxy', // the built-int nextjs proxy
-    // targetUrl: 'http://localhost:3333/api/fal/proxy', // or your own external proxy
-  }),
->>>>>>> 22d930c0
 });
 // @snippet:end
 
